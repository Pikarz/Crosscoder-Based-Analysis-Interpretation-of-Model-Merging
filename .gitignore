# model output folders
/dice_resnet/
/pokemon_resnet/
/crosscoder/
/crosscoder_base_resnet/
/pcb_resnet/

# interpolation outputs
/interpolated/

<<<<<<< HEAD
=======
# averaging outputs
/parameter_avg/
>>>>>>> 01d3f899

# WandB logs
/wandb/

# CrossCoder dataset
/activations/
/interpolated_activations_layer4/
/parameter_avg_activations_layer4/
/activations_layer4_def_resnet/

# cache
__pycache__/

# test stuff
test.py<|MERGE_RESOLUTION|>--- conflicted
+++ resolved
@@ -8,11 +8,8 @@
 # interpolation outputs
 /interpolated/
 
-<<<<<<< HEAD
-=======
 # averaging outputs
 /parameter_avg/
->>>>>>> 01d3f899
 
 # WandB logs
 /wandb/
