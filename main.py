import get_datasets
import torch
import torchvision
from torch import nn, optim
from get_datasets import get_small_imagenet_dataset
from get_dataloaders import get_dataloaders
from utils import seed_run
from resnet_model import finetune_resnet, load_resnet_from_weights, interpolate_resnet_models, test_resnet, averaging_resnet_models
from crosscoder_dataset_utils import create_crosscoder_dataset
from CrossCoderDataset import CrossCoderDataset
from CrossCoder import CrossCoder
from analysis import analyze_crosscoder
<<<<<<< HEAD
from pcb_merge import create_pcb_merge, pcb_grid_search

#### CONFIG ####
TRAIN                       = False # Do the actual trainining/interpolation or get the already-finetuned/interpolated versions
TEST                        = False # Test models or skip tests
CREATE_CROSSCODER_DATASET   = False # Create the dataset or use the already-created one
TRAIN_CROSSCODER            = False # Train or use the already-trained crosscoder
VAL_CROSSCODER              = False # Crosscoder validation
TEST_CROSSCODER             = False # Test/analysis crosscoder
### 
CREATE_PCB_MERGE            = True # Creation of new merged model using Parameter Competition Balancing for Model Merging (https://arxiv.org/pdf/2410.02396)
PCB_GRID_SEARCH             = True # Grid search on pcb_ratio
TEST_PCB                    = True # Test the new merged model on the two original datasets
CREATE_PCB_DATASET          = True # Creates the activations for the PCB merging technique
=======
import os

#### CONFIG ####
TRAIN                       = False     # Do the actual training/merging or get the already-finetuned/merged versions
TEST                        = True      # Test models or skip tests
CREATE_CROSSCODER_DATASET   = False     # Create the dataset or use the already-created one
TRAIN_CROSSCODER            = True     # Train or use the already-trained crosscoder
VAL_CROSSCODER              = True     # Crosscoder validation
TEST_CROSSCODER             = True     # Test/analysis crosscoder

MERGE_WITH_INTERPOLATION    = False     # Wheter we merge models with interpolation technique
MERGE_WITH_PARAM_AVG        = True      # Wheter we merge models with parameter averaging technique

# List of all the merge flags configured, is used to assert that only one merged model can be loaded at a time when training the crosscoder
MERGE_CONFIG_LIST           = [MERGE_WITH_INTERPOLATION, MERGE_WITH_PARAM_AVG]
>>>>>>> 01d3f899

PROJECT_NAME                = 'deep_learning'

# Same across all the fine-tuned models
BATCH_SIZE      = 32
NUM_EPOCHS      = 10
TRAINING_SIZE   = 0.7
VALIDATION_SIZE = 0.2
TEST_SIZE       = 0.1
LR              = 0.0001
MOMENTUM        = 0.9

PKMN_WEIGHTS_PATH   = './pokemon_resnet/model_weights.pth'
PKMN_NUM_CLASSES    = 5 # num of pokemons in the dataset

DICE_WEIGHTS_PATH   ='./dice_resnet/model_weights.pth'
DICE_NUM_CLASSES    = 6 # num of dice in the dataset

### Wandb data
PKMN_CLASS_NAMES        = ['bulbasaur', 'charmander', 'mewtwo', 'pikachu', 'squirtle']
PKMN_EXPERIMENT_NAME    = 'pokemon_resnet_v3'
PKMN_DESCRIPTION        = "Pokemon ResNet finetuning run after refactor"
PKMN_WANDB_CONFIG       = {
    "learning_rate": LR,
    "momentum": MOMENTUM,
    "architecture": "ResNet",
    "dataset": "manuel-yao/pokemon-keras-community",
    "epochs": NUM_EPOCHS,
}

DICE_CLASS_NAMES    = ['d10','d12','d20','d4','d6','d8']
DICE_EXPERIMENT_NAME= 'dice_resnet_v3'
DICE_DESCRIPTION    = "Dice ResNet finetuning run after refactor"
DICE_WANDB_CONFIG   = {
    "learning_rate": LR,
    "momentum": MOMENTUM,
    "architecture": "ResNet",
    "dataset": "ucffool/dice-d4-d6-d8-d10-d12-d20-images", # from Kaggle
    "epochs": NUM_EPOCHS
}

# Interpolation Config
OUT_INTERPOLATED_DIR                 = './interpolated'
DEFAULT_INTERPOLATED_RESNET_HEAD     = 'model_weights_v3.pth'
PKMN_INTERPOLATED_HEAD               = 'model_weights_v3_pkmn.pth'
DICE_INTERPOLATED_HEAD               = 'model_weights_v3_dice.pth'

# Parameter Averaging Config
OUT_PARAM_AVERAGE_DIR           = './parameter_avg'
DEFAULT_AVG_RESNET_HEAD         = 'parameter_avg_weights.pth'
PKMN_AVG_HEAD                   = 'parameter_avg_pkmn.pth'
DICE_AVG_HEAD                   = 'parameter_avg_weights_dice.pth'

#### CrossCoder Dataset Config
RESNET_BATCH_SIZE = 1 # number of images given to our resnets to compute a single set of activations
# Number of datapoints generated per model (dimension [n_models, n_crosscoder_datapoints, n_activations]) -- we do not take everything because otherwise we would have terabytes of data
N_CROSSCODER_DATAPOINTS = 500
REGEX_ACTIVATIONS = '^layer4$'  # Regex to get only the big sequential layers inside the resnets. We were not able to get the whole activations due to computational/memory power limit

# Crosscoder dataset with Interpolation merging technique
ACTIVATIONS_INTERPOLATED_PATH = './interpolated_activations_layer4'
MODEL_ACTIVATIONS_INTERPOLATED_PATHS = [f'{ACTIVATIONS_INTERPOLATED_PATH}/pokemon', f'{ACTIVATIONS_INTERPOLATED_PATH}/dice', f'{ACTIVATIONS_INTERPOLATED_PATH}/interpolated']

# Crosscoder dataset with Parameter Averaging merging technique
ACTIVATIONS_PARAM_AVG_PATH = './parameter_avg_activations_layer4'
MODEL_ACTIVATIONS_PARAM_AVG_PATHS = [f'{ACTIVATIONS_PARAM_AVG_PATH}/pokemon', f'{ACTIVATIONS_PARAM_AVG_PATH}/dice', f'{ACTIVATIONS_PARAM_AVG_PATH}/interpolated']

### CrossCoder Model Config
BATCH_SIZE_CROSS = 64 # crosscoder batch -- number of datapoints fetched by the crosscoder dataloader
NUM_EPOCHS_CROSS = 150
LATENT_DIM = 900
TRAINING_SIZE_CROSS   = 0.7
VALIDATION_SIZE_CROSS = 0.1 # smaller validation because we just have to tune the latent_dim hyperparam
TEST_SIZE_CROSS       = 0.2
LR_CROSS = 0.01   # max_lr in OneCycleLR
LAMBDA_SPARSE = 2 # TODO boh

<<<<<<< HEAD
### Second experiment -- using a different merging technique: Parameter Competition Balancing for Model Merging (https://arxiv.org/pdf/2410.02396)
PCB_WEIGHTS_PATH   ='./pcb_resnet/'

=======
CROSS_INTERPOLATED_WEIGHTS_PATH = './crosscoder/interpolated/model_weights.pth'
CROSS_PARAM_AVG_WEIGHTS_PATH = './crosscoder/parameter_avg/model_weights.pth'
>>>>>>> 01d3f899


if __name__ == '__main__':
    assert any(MERGE_CONFIG_LIST), f"ERROR: at least one merging technique must be true, see MERGE_CONFIG_LIST -> {MERGE_CONFIG_LIST}"
    
    seed_run() # We seed the run to replicate the results

    device  = torch.device("cuda" if torch.cuda.is_available() else "cpu")
    tags    = ['resnet', 'classification']

<<<<<<< HEAD
    if (TRAIN or TEST or CREATE_CROSSCODER_DATASET or TEST_PCB): # If we don't care about the dice/pokemon datasets, we just skip
=======
    if (TRAIN or TEST or CREATE_CROSSCODER_DATASET): # If we don't care about the dice/pokemon datasets, we just skip
>>>>>>> 01d3f899
        ##### Pokemon Finetuning ####
        ### Prepare data
        print('[DEBUG] Loading Pokemon Dataset')
        pokemon_dataset = get_datasets.get_pokemon_dataset()
        
        pkmn_train_loader, pkmn_val_loader, pkmn_test_loader = get_dataloaders(pokemon_dataset, BATCH_SIZE, TRAINING_SIZE, VALIDATION_SIZE, TEST_SIZE)

        ### Prepare Resnet

        if TRAIN:
            pkmn_net = torchvision.models.resnet50(weights='ResNet50_Weights.DEFAULT')
            num_features = pkmn_net.fc.in_features
            pkmn_net.fc = nn.Linear(num_features, PKMN_NUM_CLASSES)
            pkmn_net = pkmn_net.to(device)

            ### Prepare training
            loss_func = nn.CrossEntropyLoss()
            # we optimize EVERY layer because we want to show the difference of the two finetuned versions of resnet
            optimizer = optim.SGD(pkmn_net.parameters(), lr=LR, momentum=MOMENTUM)

            ### Finetuning
            print("[DEBUG] Starting Pokemon finetuning")
            finetune_resnet(pkmn_net, pkmn_train_loader, pkmn_val_loader,
                                loss_func, optimizer, PKMN_WANDB_CONFIG,
                                NUM_EPOCHS,
                                PKMN_CLASS_NAMES, # ie: ['bulbasaur', 'charmander', 'mewtwo', 'pikachu', 'squirtle'],
                                PKMN_WEIGHTS_PATH, # ie: './pokemon_resnet/model_weights.pth',
                                PKMN_EXPERIMENT_NAME, # ie:'pokemon_resnet_v2',
                                PKMN_DESCRIPTION, # ie: "Pokemon ResNet finetuning run"
                                project_name='deep_learning',
                                tags=['resnet', 'classification'],
            )
        else:
            pkmn_net = load_resnet_from_weights(PKMN_WEIGHTS_PATH, PKMN_NUM_CLASSES)

        ### Test 
        if TEST:
            pkmn_accuracy = test_resnet(pkmn_net, pkmn_test_loader)
            print(f"[RESULT] Pokemon Resnet tested with an accuracy equal to {pkmn_accuracy:.4f}")

        ##### End Pokemon Finetuning ####

        ##### Dice Finetuning ####

        ### Prepare data
        print('[DEBUG] Loading Dice Dataset')
        dice_dataset = get_datasets.get_dice_dataset()

        dice_train_loader, dice_val_loader, dice_test_loader = get_dataloaders(dice_dataset, BATCH_SIZE, TRAINING_SIZE, VALIDATION_SIZE, TEST_SIZE)

        ### Prepare Resnet
        if TRAIN:
            dice_net = torchvision.models.resnet50(weights='ResNet50_Weights.DEFAULT')
            
            num_features = dice_net.fc.in_features
            dice_net.fc = nn.Linear(num_features, DICE_NUM_CLASSES)
            dice_net = dice_net.to(device)

            ### Prepare training
            loss_func = nn.CrossEntropyLoss()
            # we optimize EVERY layer because we want to show the difference of the two finetuned versions of resnet
            optimizer = optim.SGD(dice_net.parameters(), lr=LR, momentum=MOMENTUM)

            ### Finetuning
            print("[DEBUG] Starting Dice finetuning")
            finetune_resnet(dice_net, dice_train_loader, dice_val_loader,
                                loss_func, optimizer, DICE_WANDB_CONFIG,
                                NUM_EPOCHS,
                                DICE_CLASS_NAMES,
                                DICE_WEIGHTS_PATH,
                                DICE_EXPERIMENT_NAME,
                                DICE_DESCRIPTION,
                                project_name='deep_learning',
                                tags=['resnet', 'classification'],
            )
        else:
            dice_net = load_resnet_from_weights(DICE_WEIGHTS_PATH, DICE_NUM_CLASSES)

        ### Test 
        if TEST:
            dice_accuracy = test_resnet(dice_net, dice_test_loader)
            print(f"[RESULT] Dice Resnet tested with an accuracy equal to {dice_accuracy:.4f}")

        ##### End Dice Finetuning #####

        ##### Default original Resnet Tests #####
        ### Default pretrained ResNet with modified head on Pokemon
        resnet = torchvision.models.resnet50(weights='ResNet50_Weights.DEFAULT').to(device)
        resnet.fc.weight = pkmn_net.fc.weight
        resnet.fc.bias   = pkmn_net.fc.bias

        if TEST:
            resnet_pkmn_accuracy = test_resnet(resnet, pkmn_test_loader)
            print(f"[RESULT] The original Resnet tested with an accuracy equal to {resnet_pkmn_accuracy:.4f} on the Pokemon Dataset")
        ### Default pretrained ResNet with modified head on Pokemon

        ### Default pretrained ResNet with modified head on Dice
        resnet.fc.weight = dice_net.fc.weight
        resnet.fc.bias   = dice_net.fc.bias

        if TEST:
            resnet_pkmn_accuracy = test_resnet(resnet, dice_test_loader)
            print(f"[RESULT] The original Resnet tested with an accuracy equal to {resnet_pkmn_accuracy:.4f} on the Dice Dataset")
        ##### End of default Resnet Tests #####

        ##### Pokemon-Dice Merging and Tests #####

        
        if TRAIN:
            
            if MERGE_WITH_INTERPOLATION:
                print('[DEBUG] Starting Interpolation')
                interpolate_resnet_models(
                    PKMN_WEIGHTS_PATH, DICE_WEIGHTS_PATH,
                    OUT_INTERPOLATED_DIR, DEFAULT_INTERPOLATED_RESNET_HEAD,
                    PKMN_INTERPOLATED_HEAD, DICE_INTERPOLATED_HEAD,
                    interpolation_weight=0.5
                )
                
            if MERGE_WITH_PARAM_AVG:
                print('[DEBUG] Starting parameter averaging')
                averaging_resnet_models(
                    PKMN_WEIGHTS_PATH,
                    DICE_WEIGHTS_PATH,
                    OUT_PARAM_AVERAGE_DIR,
                    out_head1_name=PKMN_AVG_HEAD,
                    out_head2_name=DICE_AVG_HEAD,
                    out_name=DEFAULT_AVG_RESNET_HEAD
                )

            
        
        ### Test Interpolated Models on Original Datasets

        if TEST:
            
            if MERGE_WITH_INTERPOLATION:
                # Load interpolated models
                pkmn_interpolated_model_path = OUT_INTERPOLATED_DIR+'/'+PKMN_INTERPOLATED_HEAD
                pkmn_interpolated = load_resnet_from_weights(pkmn_interpolated_model_path, PKMN_NUM_CLASSES)

                dice_interpolated_model_path = OUT_INTERPOLATED_DIR+'/'+DICE_INTERPOLATED_HEAD
                dice_interpolated = load_resnet_from_weights(dice_interpolated_model_path, DICE_NUM_CLASSES)
                
                # Test on pkmn dataset
                interpolated_pkmn_accuracy_on_pkmn = test_resnet(pkmn_interpolated, pkmn_test_loader)
                print(f"[RESULT INTERPOLATED] Interpolated Resnet tested with an accuracy equal to {interpolated_pkmn_accuracy_on_pkmn:.4f} on the Pokemon Dataset")
                # Test on dice dataset
                interpolated_dice_accuracy_on_dice = test_resnet(dice_interpolated, dice_test_loader)
                print(f"[RESULT INTERPOLATED] Interpolated Resnet tested with an accuracy equal to {interpolated_dice_accuracy_on_dice:.4f} on the Dice Dataset")
            
            
            if MERGE_WITH_PARAM_AVG:
                # Load parameter average models
                pkmn_avg_model_path = os.path.join(OUT_PARAM_AVERAGE_DIR, PKMN_AVG_HEAD)
                dice_avg_model_path = os.path.join(OUT_PARAM_AVERAGE_DIR, DICE_AVG_HEAD)

                pkmn_avg = load_resnet_from_weights(pkmn_avg_model_path, PKMN_NUM_CLASSES)
                dice_avg = load_resnet_from_weights(dice_avg_model_path, DICE_NUM_CLASSES)
                
                # Test on pkmn dataset
                acc_pkmn_on_pkmn = test_resnet(pkmn_avg, pkmn_test_loader)
                print(f"[RESULT AVG] Parameter Avg Resnet tested on Pokémon: {acc_pkmn_on_pkmn:.4f}")

                # Test on dice dataset
                acc_dice_on_dice = test_resnet(dice_avg, dice_test_loader)
                print(f"[RESULT AVG] Parameter Avg Resnet tested on Dice: {acc_dice_on_dice:.4f}")

        ##### End Pokemon-Dice Merging and Tests #####

    ##### Crosscoder Dataset Creation #####
    if CREATE_CROSSCODER_DATASET:
        # The small imagenet_dataset contains a small subset of the original imagenet, which should activate the "old" features, learned during the original training
        small_imagenet_dataset = get_small_imagenet_dataset()
        
        if MERGE_WITH_INTERPOLATION:
            interpolated_model_path = OUT_INTERPOLATED_DIR+'/'+DEFAULT_INTERPOLATED_RESNET_HEAD
            interpolated_net = load_resnet_from_weights(interpolated_model_path)
            
            create_crosscoder_dataset(pokemon_dataset, dice_dataset, small_imagenet_dataset, RESNET_BATCH_SIZE,\
                        [pkmn_net, dice_net, interpolated_net],
                        MODEL_ACTIVATIONS_INTERPOLATED_PATHS, N_CROSSCODER_DATAPOINTS, REGEX_ACTIVATIONS)
        if MERGE_WITH_PARAM_AVG:
            parameter_avg_model_path = OUT_PARAM_AVERAGE_DIR+'/'+DEFAULT_AVG_RESNET_HEAD
            parameter_avg_net = load_resnet_from_weights(parameter_avg_model_path)
            
            create_crosscoder_dataset(pokemon_dataset, dice_dataset, small_imagenet_dataset, RESNET_BATCH_SIZE,\
                        [pkmn_net, dice_net, parameter_avg_net],
                        MODEL_ACTIVATIONS_PARAM_AVG_PATHS, N_CROSSCODER_DATAPOINTS, REGEX_ACTIVATIONS)
    
<<<<<<< HEAD
    total_steps = len(cross_train_loader) # total steps per epoch
    if TRAIN_CROSSCODER:
        import os
        # print(f"n_activations: {n_activations}")
        crosscoder = CrossCoder(LATENT_DIM, n_activations, LAMBDA_SPARSE, total_steps)
        device = torch.device("cuda" if torch.cuda.is_available() else "cpu")
        crosscoder.to(device)

        crosscoder.train_cross(cross_train_loader, NUM_EPOCHS_CROSS, LR_CROSS)

        dirpath = CROSS_WEIGHTS_PATH.split('/')[0]
        if dirpath:
            os.makedirs(dirpath, exist_ok=True)
        # save the model’s state dict
        torch.save(crosscoder.state_dict(), CROSS_WEIGHTS_PATH)

    # Validate and Test Crosscoder
    # The test is done through an analysis that shows relevant plots
    if VAL_CROSSCODER or TEST_CROSSCODER: 
        crosscoder = CrossCoder(LATENT_DIM, n_activations, LAMBDA_SPARSE, total_steps)
        crosscoder = crosscoder.to(device)
        crosscoder.load_state_dict(torch.load(CROSS_WEIGHTS_PATH, weights_only=True))

        if VAL_CROSSCODER:
            crosscoder.val_cross(cross_val_loader)

        if TEST_CROSSCODER:
           analyze_crosscoder(crosscoder, cross_test_loader)

    if CREATE_PCB_MERGE:
        if PCB_GRID_SEARCH:
            pcb_grid_search(PKMN_WEIGHTS_PATH, DICE_WEIGHTS_PATH, PCB_WEIGHTS_PATH, PKMN_HEAD, DICE_HEAD, PKMN_NUM_CLASSES, DICE_NUM_CLASSES, pkmn_val_loader, dice_val_loader)

    if CREATE_PCB_DATASET:
        pass
        
    if TEST_PCB:
        best_pcb_ratio = 0.7138571739196777 # from grid search -- average acc 0.9391 on pokemon/dice
=======
    # Initialize variables for future use
    cross_interpolated_train_loader, cross_interpolated_val_loader, cross_interpolated_test_loader = None, None, None
    cross_param_avg_train_loader, cross_param_avg_val_loader, cross_param_avg_test_loader = None, None, None
    
    cross_interpolated_weights_path = None
    cross_param_avg_weights_path = None
    
    total_steps_interpolated    = None
    total_steps_param_avg       = None
    
    # Load crosscoder dataset
    if MERGE_WITH_INTERPOLATION:
        crosscoder_dataset = CrossCoderDataset(ACTIVATIONS_INTERPOLATED_PATH) # [n_models, n_crosscoder_datapoints, n_activations]
        n_activations = crosscoder_dataset.get_n_activations() 
        cross_interpolated_train_loader, cross_interpolated_val_loader, cross_interpolated_test_loader = get_dataloaders(crosscoder_dataset, BATCH_SIZE_CROSS, TRAINING_SIZE_CROSS, VALIDATION_SIZE_CROSS, TEST_SIZE_CROSS)
        
        # Load crosscoder weights
        cross_interpolated_weights_path = CROSS_INTERPOLATED_WEIGHTS_PATH
        total_steps_interpolated = len(cross_interpolated_train_loader) # total steps per epoch
    
    if MERGE_WITH_PARAM_AVG:
        crosscoder_dataset = CrossCoderDataset(ACTIVATIONS_PARAM_AVG_PATH) # [n_models, n_crosscoder_datapoints, n_activations]
        n_activations = crosscoder_dataset.get_n_activations() 
        cross_param_avg_train_loader, cross_param_avg_val_loader, cross_param_avg_test_loader = get_dataloaders(crosscoder_dataset, BATCH_SIZE_CROSS, TRAINING_SIZE_CROSS, VALIDATION_SIZE_CROSS, TEST_SIZE_CROSS)
        
        # Load crosscoder weights
        cross_param_avg_weights_path = CROSS_PARAM_AVG_WEIGHTS_PATH
        total_steps_param_avg = len(cross_param_avg_train_loader)
    
    if TRAIN_CROSSCODER:
        # print(f"n_activations: {n_activations}")
        if MERGE_WITH_INTERPOLATION:
            crosscoder = CrossCoder(LATENT_DIM, n_activations, LAMBDA_SPARSE, total_steps_interpolated)
            device = torch.device("cuda" if torch.cuda.is_available() else "cpu")
            crosscoder.to(device)

            crosscoder.train_cross(cross_interpolated_train_loader, NUM_EPOCHS_CROSS, LR_CROSS)

            dirpath = os.path.dirname(cross_interpolated_weights_path)
            
            if dirpath:
                os.makedirs(dirpath, exist_ok=True)
            # save the model’s state dict
            torch.save(crosscoder.state_dict(), cross_interpolated_weights_path)
            
        if MERGE_WITH_PARAM_AVG:
            crosscoder = CrossCoder(LATENT_DIM, n_activations, LAMBDA_SPARSE, total_steps_param_avg)
            device = torch.device("cuda" if torch.cuda.is_available() else "cpu")
            crosscoder.to(device)

            crosscoder.train_cross(cross_param_avg_train_loader, NUM_EPOCHS_CROSS, LR_CROSS)

            dirpath = os.path.dirname(cross_param_avg_weights_path)
            
            if dirpath:
                os.makedirs(dirpath, exist_ok=True)
            # save the model’s state dict
            torch.save(crosscoder.state_dict(), cross_param_avg_weights_path)

    
    if VAL_CROSSCODER or TEST_CROSSCODER:
        
        if MERGE_WITH_INTERPOLATION:
            crosscoder = CrossCoder(LATENT_DIM, n_activations, LAMBDA_SPARSE, total_steps_interpolated)
            crosscoder = crosscoder.to(device)
            crosscoder.load_state_dict(torch.load(cross_interpolated_weights_path, weights_only=True))

            if VAL_CROSSCODER:
                crosscoder.val_cross(cross_interpolated_val_loader)

            if TEST_CROSSCODER:
                analyze_crosscoder(crosscoder, cross_interpolated_test_loader)
                
        if MERGE_WITH_PARAM_AVG:
            crosscoder = CrossCoder(LATENT_DIM, n_activations, LAMBDA_SPARSE, total_steps_param_avg)
            crosscoder = crosscoder.to(device)
            crosscoder.load_state_dict(torch.load(cross_param_avg_weights_path, weights_only=True))

            if VAL_CROSSCODER:
                crosscoder.val_cross(cross_param_avg_val_loader)

            if TEST_CROSSCODER:
                analyze_crosscoder(crosscoder, cross_param_avg_test_loader)
>>>>>>> 01d3f899
<|MERGE_RESOLUTION|>--- conflicted
+++ resolved
@@ -10,8 +10,12 @@
 from CrossCoderDataset import CrossCoderDataset
 from CrossCoder import CrossCoder
 from analysis import analyze_crosscoder
-<<<<<<< HEAD
+import os
 from pcb_merge import create_pcb_merge, pcb_grid_search
+
+
+MERGE_WITH_INTERPOLATION    = False     # Wheter we merge models with interpolation technique
+MERGE_WITH_PARAM_AVG        = True      # Wheter we merge models with parameter averaging technique
 
 #### CONFIG ####
 TRAIN                       = False # Do the actual trainining/interpolation or get the already-finetuned/interpolated versions
@@ -25,23 +29,6 @@
 PCB_GRID_SEARCH             = True # Grid search on pcb_ratio
 TEST_PCB                    = True # Test the new merged model on the two original datasets
 CREATE_PCB_DATASET          = True # Creates the activations for the PCB merging technique
-=======
-import os
-
-#### CONFIG ####
-TRAIN                       = False     # Do the actual training/merging or get the already-finetuned/merged versions
-TEST                        = True      # Test models or skip tests
-CREATE_CROSSCODER_DATASET   = False     # Create the dataset or use the already-created one
-TRAIN_CROSSCODER            = True     # Train or use the already-trained crosscoder
-VAL_CROSSCODER              = True     # Crosscoder validation
-TEST_CROSSCODER             = True     # Test/analysis crosscoder
-
-MERGE_WITH_INTERPOLATION    = False     # Wheter we merge models with interpolation technique
-MERGE_WITH_PARAM_AVG        = True      # Wheter we merge models with parameter averaging technique
-
-# List of all the merge flags configured, is used to assert that only one merged model can be loaded at a time when training the crosscoder
-MERGE_CONFIG_LIST           = [MERGE_WITH_INTERPOLATION, MERGE_WITH_PARAM_AVG]
->>>>>>> 01d3f899
 
 PROJECT_NAME                = 'deep_learning'
 
@@ -119,29 +106,19 @@
 LR_CROSS = 0.01   # max_lr in OneCycleLR
 LAMBDA_SPARSE = 2 # TODO boh
 
-<<<<<<< HEAD
+CROSS_INTERPOLATED_WEIGHTS_PATH = './crosscoder/interpolated/model_weights.pth'
+CROSS_PARAM_AVG_WEIGHTS_PATH = './crosscoder/parameter_avg/model_weights.pth'
 ### Second experiment -- using a different merging technique: Parameter Competition Balancing for Model Merging (https://arxiv.org/pdf/2410.02396)
 PCB_WEIGHTS_PATH   ='./pcb_resnet/'
 
-=======
-CROSS_INTERPOLATED_WEIGHTS_PATH = './crosscoder/interpolated/model_weights.pth'
-CROSS_PARAM_AVG_WEIGHTS_PATH = './crosscoder/parameter_avg/model_weights.pth'
->>>>>>> 01d3f899
-
-
 if __name__ == '__main__':
     assert any(MERGE_CONFIG_LIST), f"ERROR: at least one merging technique must be true, see MERGE_CONFIG_LIST -> {MERGE_CONFIG_LIST}"
-    
     seed_run() # We seed the run to replicate the results
 
     device  = torch.device("cuda" if torch.cuda.is_available() else "cpu")
     tags    = ['resnet', 'classification']
 
-<<<<<<< HEAD
     if (TRAIN or TEST or CREATE_CROSSCODER_DATASET or TEST_PCB): # If we don't care about the dice/pokemon datasets, we just skip
-=======
-    if (TRAIN or TEST or CREATE_CROSSCODER_DATASET): # If we don't care about the dice/pokemon datasets, we just skip
->>>>>>> 01d3f899
         ##### Pokemon Finetuning ####
         ### Prepare data
         print('[DEBUG] Loading Pokemon Dataset')
@@ -332,46 +309,6 @@
                         [pkmn_net, dice_net, parameter_avg_net],
                         MODEL_ACTIVATIONS_PARAM_AVG_PATHS, N_CROSSCODER_DATAPOINTS, REGEX_ACTIVATIONS)
     
-<<<<<<< HEAD
-    total_steps = len(cross_train_loader) # total steps per epoch
-    if TRAIN_CROSSCODER:
-        import os
-        # print(f"n_activations: {n_activations}")
-        crosscoder = CrossCoder(LATENT_DIM, n_activations, LAMBDA_SPARSE, total_steps)
-        device = torch.device("cuda" if torch.cuda.is_available() else "cpu")
-        crosscoder.to(device)
-
-        crosscoder.train_cross(cross_train_loader, NUM_EPOCHS_CROSS, LR_CROSS)
-
-        dirpath = CROSS_WEIGHTS_PATH.split('/')[0]
-        if dirpath:
-            os.makedirs(dirpath, exist_ok=True)
-        # save the model’s state dict
-        torch.save(crosscoder.state_dict(), CROSS_WEIGHTS_PATH)
-
-    # Validate and Test Crosscoder
-    # The test is done through an analysis that shows relevant plots
-    if VAL_CROSSCODER or TEST_CROSSCODER: 
-        crosscoder = CrossCoder(LATENT_DIM, n_activations, LAMBDA_SPARSE, total_steps)
-        crosscoder = crosscoder.to(device)
-        crosscoder.load_state_dict(torch.load(CROSS_WEIGHTS_PATH, weights_only=True))
-
-        if VAL_CROSSCODER:
-            crosscoder.val_cross(cross_val_loader)
-
-        if TEST_CROSSCODER:
-           analyze_crosscoder(crosscoder, cross_test_loader)
-
-    if CREATE_PCB_MERGE:
-        if PCB_GRID_SEARCH:
-            pcb_grid_search(PKMN_WEIGHTS_PATH, DICE_WEIGHTS_PATH, PCB_WEIGHTS_PATH, PKMN_HEAD, DICE_HEAD, PKMN_NUM_CLASSES, DICE_NUM_CLASSES, pkmn_val_loader, dice_val_loader)
-
-    if CREATE_PCB_DATASET:
-        pass
-        
-    if TEST_PCB:
-        best_pcb_ratio = 0.7138571739196777 # from grid search -- average acc 0.9391 on pokemon/dice
-=======
     # Initialize variables for future use
     cross_interpolated_train_loader, cross_interpolated_val_loader, cross_interpolated_test_loader = None, None, None
     cross_param_avg_train_loader, cross_param_avg_val_loader, cross_param_avg_test_loader = None, None, None
@@ -455,4 +392,26 @@
 
             if TEST_CROSSCODER:
                 analyze_crosscoder(crosscoder, cross_param_avg_test_loader)
->>>>>>> 01d3f899
+                
+            # Validate and Test Crosscoder
+    # The test is done through an analysis that shows relevant plots
+    if VAL_CROSSCODER or TEST_CROSSCODER: 
+        crosscoder = CrossCoder(LATENT_DIM, n_activations, LAMBDA_SPARSE, total_steps)
+        crosscoder = crosscoder.to(device)
+        crosscoder.load_state_dict(torch.load(CROSS_WEIGHTS_PATH, weights_only=True))
+
+        if VAL_CROSSCODER:
+            crosscoder.val_cross(cross_val_loader)
+
+        if TEST_CROSSCODER:
+           analyze_crosscoder(crosscoder, cross_test_loader)
+
+    if CREATE_PCB_MERGE:
+        if PCB_GRID_SEARCH:
+            pcb_grid_search(PKMN_WEIGHTS_PATH, DICE_WEIGHTS_PATH, PCB_WEIGHTS_PATH, PKMN_HEAD, DICE_HEAD, PKMN_NUM_CLASSES, DICE_NUM_CLASSES, pkmn_val_loader, dice_val_loader)
+
+    if CREATE_PCB_DATASET:
+        pass
+        
+    if TEST_PCB:
+        best_pcb_ratio = 0.7138571739196777 # from grid search -- average acc 0.9391 on pokemon/dice